--- conflicted
+++ resolved
@@ -16,13 +16,13 @@
         include:
           - os: ubuntu-22.04
             python-version: "3.9"
-          - os: ubuntu-22.04
+          - os: ubuntu-22.04-arm
             python-version: "3.10"
           - os: ubuntu-22.04
             python-version: "3.11"
           - os: ubuntu-22.04
             python-version: "3.12"
-          - os: ubuntu-22.04
+          - os: ubuntu-22.04-arm
             python-version: "3.13"
           - os: macos-13  # runner.arch is X64 (Intel)
             python-version: "3.13"
@@ -37,16 +37,11 @@
         uses: actions/setup-python@v5
         with:
           python-version: ${{ matrix.python-version }}
-<<<<<<< HEAD
       - if: matrix.python-version >= '3.13'
         run: |
           python -m pip install standard-aifc setuptools
       - name: Install Linux build dependencies
-        if: matrix.os == 'ubuntu-latest'
-=======
-      - name: Install build dependencies
-        if: matrix.os == 'ubuntu-22.04'
->>>>>>> e4af8de0
+        if: runner.os == 'Linux'
         run: |
           sudo apt-get update
           sudo apt-get install --no-install-recommends -y libpulse-dev libasound2-dev
@@ -55,25 +50,21 @@
         if: runner.os != 'macOS'
         uses: FedericoCarboni/setup-ffmpeg@v3
       - name: Install Python dependencies (Ubuntu, <=3.12)
-        if: matrix.os == 'ubuntu-22.04' && matrix.python-version != '3.13'
+        if: runner.os == 'Linux' && matrix.python-version != '3.13'
         run: |
           python -m pip install .[dev,audio,pocketsphinx,google-cloud,whisper-local,faster-whisper,openai,groq]
       - name: Install Python dependencies (Ubuntu, 3.13)
-        if: matrix.os == 'ubuntu-22.04' && matrix.python-version == '3.13'
+        if: runner.os == 'Linux' && matrix.python-version == '3.13'
         run: |
-<<<<<<< HEAD
-          python -m pip install --no-build-isolation .[dev,audio,pocketsphinx,openai,groq]
+          python -m pip install standard-aifc setuptools
+          python -m pip install --no-build-isolation .[dev,audio,pocketsphinx,google-cloud,openai,groq]
       - name: Install ffmpeg and portaudio on macOS
         if: runner.os == 'macOS'
         run: |
           brew install ffmpeg portaudio
           python -m pip install --no-build-isolation .[dev,audio,openai,groq]
-=======
-          python -m pip install standard-aifc setuptools
-          python -m pip install --no-build-isolation .[dev,audio,pocketsphinx,google-cloud,openai,groq]
->>>>>>> e4af8de0
       - name: Install Python dependencies (Windows)
-        if: matrix.os == 'windows-latest'
+        if: runner.os == 'Windows'
         run: |
           python -m pip install .[dev,whisper-local,faster-whisper,google-cloud,openai,groq]
       - name: Test with unittest
