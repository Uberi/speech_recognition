--- conflicted
+++ resolved
@@ -13,23 +13,9 @@
     strategy:
       fail-fast: false
       matrix:
-        os: [ubuntu-latest]
+        os: [ubuntu-22.04]
         python-version: ["3.9", "3.10", "3.11", "3.12", "3.13"]
         include:
-<<<<<<< HEAD
-          - os: macos-latest
-=======
-          - os: ubuntu-22.04
-            python-version: "3.9"
-          - os: ubuntu-22.04
-            python-version: "3.10"
-          - os: ubuntu-22.04
-            python-version: "3.11"
-          - os: ubuntu-22.04
-            python-version: "3.12"
-          - os: ubuntu-22.04
->>>>>>> e4af8de0
-            python-version: "3.13"
           - os: windows-latest
             python-version: "3.12"  # Windows fails on Python >= 3.13
     runs-on: ${{ matrix.os }}
@@ -39,23 +25,17 @@
         uses: actions/setup-python@v5
         with:
           python-version: ${{ matrix.python-version }}
-<<<<<<< HEAD
       - run: |
           python -m pip install --upgrade pip
           python -m pip install "setuptools; python_version>='3.13'" "standard-aifc; python_version>='3.13'"
       - name: Install build dependencies (Linux)
         if: runner.os == 'Linux'
-=======
-      - name: Install build dependencies
-        if: matrix.os == 'ubuntu-22.04'
->>>>>>> e4af8de0
         run: |
           sudo apt-get update
           sudo apt-get install --no-install-recommends -y libpulse-dev libasound2-dev portaudio19-dev
       - name: Install ffmpeg (for Whisper)
         if: runner.os != 'macOS'
         uses: FedericoCarboni/setup-ffmpeg@v3
-<<<<<<< HEAD
       - name: Install ffmpeg and portaudio on macOS
         if: runner.os == 'macOS'
         run: |
@@ -69,17 +49,6 @@
         if: runner.os == 'Linux' && matrix.python-version == '3.13'
         run: |
           python -m pip install --no-build-isolation .[dev,audio,pocketsphinx,openai,groq]
-=======
-      - name: Install Python dependencies (Ubuntu, <=3.12)
-        if: matrix.os == 'ubuntu-22.04' && matrix.python-version != '3.13'
-        run: |
-          python -m pip install .[dev,audio,pocketsphinx,google-cloud,whisper-local,faster-whisper,openai,groq]
-      - name: Install Python dependencies (Ubuntu, 3.13)
-        if: matrix.os == 'ubuntu-22.04' && matrix.python-version == '3.13'
-        run: |
-          python -m pip install standard-aifc setuptools
-          python -m pip install --no-build-isolation .[dev,audio,pocketsphinx,google-cloud,openai,groq]
->>>>>>> e4af8de0
       - name: Install Python dependencies (Windows)
         if: runner.os == 'Windows'
         run: |
